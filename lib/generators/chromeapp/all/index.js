var path = require('path');
var util = require('util');
var yeoman = require('../../../../');

module.exports = Generator;

function Generator() {
  yeoman.generators.Base.apply( this, arguments );
  this.sourceRoot( path.join( __dirname, 'templates' ) );
  this.appname = path.basename( process.cwd() );
  this.appPermissions = {
  };
}

util.inherits( Generator, yeoman.generators.NamedBase );

Generator.prototype.askFor = function askFor( argument ) {
  var cb = this.async();

  var prompts = [{
    name: 'appFullName',
    message: 'What would you like to call this application?',
    default: 'myChromeApp',
    warning: 'You can change the default application name.'
  },
  {
    name: 'appDescription',
    message: 'How would you like to describe this application?',
    default: 'My Chrome app',
    warning: 'You can change the default app description.'
  },
  {
    name: 'unlimtedStoragePermission',
    message: 'Would you like to use Storage in your app',
    default: "Y/n",
    warning: 'You can change the permissions'
  },
  {
    name: 'identityPermission',
    message: 'Would you like to the experimental Identity API in your app',
    default: "Y/n",
    warning: 'You can change the permissions'
  },
  {
    name: 'browserTagPermission',
    message: 'Would you like to use the Browser Tag in your app',
    default: "Y/n",
    warning: 'You can change the permissions' 
  },
  {
    name: 'videoCapturePermission',
    message: 'Would you like to use the Camera in your app',
    default: "Y/n",
    warning: 'You can change the permissions'
  },
  {
    name: 'audioCapturePermission',
    message: 'Would you like to use the Microphone in your app',
    default: "Y/n",
    warning: 'You can change the permissions'
  },
  {
    name: 'usbPermission',
    message: 'Would you like to use USB in your app',
    default: "Y/n",
    warning: 'You can change the permissions'
  },
  {
    name: 'bluetoothPermission',
    message: 'Would you like to use Bluetooth in your app',
    default: "Y/n",
    warning: 'You can change the permissions'
  },
  {
    name: 'serialPermission',
    message: 'Would you like to use the Serial Port in your app',
    default: "Y/n",
    warning: 'You can change the permissions'
  },
  {
    name: 'udpsendPermission',
    message: 'Would you like to send UDP data in your app',
    default: "Y/n",
    warning: 'You can change the permissions'
  },
  {
    name: 'udpbindPermission',
    message: 'Would you like to receive UDP data in your app',
    default: "Y/n",
    warning: 'You can change the permissions'
  },
  {
    name: 'tcpPermission',
    message: 'Would you like to use TCP in your app?',
    default: "Y/n",
    warning: 'You can change the permissions'
  },
  {
    name: 'mediagalleryPermission',
    message: 'Would you like to use the Media Gallery API in your app?',
    default: "Y/n",
    warning: 'You can change the permissions'
  }

  ];

  this.prompt( prompts, function( err, props ) {
    if ( err ) {
      return this.emit( 'error', err );
    }
    this.appFullName = props.appFullName;
    this.appDescription = props.appDescription
    this.appPermissions.serial = (/y/i).test(props.serialPermission);
    this.appPermissions.identity = (/y/i).test(props.identityPermission);
    this.appPermissions.unlimitedStorage = (/y/i).test(props.unlimitedStoragePermission);
    this.appPermissions.usb = (/y/i).test(props.usbPermission);
    this.appPermissions.bluetooth = (/y/i).test(props.bluetoothPermission);
<<<<<<< HEAD
    this.appPermissions.browserTag = (/y/i).test(props.browserTagPermission);
    this.appPermissions.audioCapture = (/y/i).test(props.audioCapturePermission);
    this.appPermissions.videoCapture = (/y/i).test(props.videoCapturePermission);
    
=======

>>>>>>> 06574352
    var connections = [];
    if((/y/i).test(props.udpbindPermission)) connections.push("udp-bind::8899");
    if((/y/i).test(props.udpsendPermission)) connections.push("udp-send-to::8899");
    if((/y/i).test(props.tcpPermission)) connections.push("tcp-connect");


    // Complex permission objects
    if((/y/i).test(props.mediagalleryPermission))
      this.appPermissions.mediaGalleries = { "mediaGalleries" : ["read", "all-auto-detected"] };

    if(connections.length > 0)
      this.appPermissions.socket = { 'socket': connections };

    cb();
  }.bind( this ));
};

Generator.prototype.writeFiles = function createManifest() {

  var experimental = {
    "bluetooth" : true,
    "usb": true,
    "identity": true,
    "mediaGalleries": true,
    "browserTag": true
  };


  // Using object to maintain complex objects rather than strings.
  var complex = {
    "socket": true,
    "mediaGalleries": true
  };

  var permissions = [];
  var usesExperimental = false;
  var complexPermissions = [];

  for(var permission in this.appPermissions) {
    if(!!this.appPermissions[permission] == false) continue;
    if(experimental[permission]) usesExperimental = true;
    if(complex[permission])  {
      complexPermissions.push(this.appPermissions[permission]);
      continue;
    }

    permissions.push(permission);
  }

  if(usesExperimental) permissions.push("experimental");
  var data = {
    appFullName: this.appFullName,
    appDescription: this.appDescription,
    appPermissions: "\"" + permissions.join('","') + "\""
  };

  if(complexPermissions.length > 0) {
    for(var p = 0; permission = complexPermissions[p]; p ++) {
      data.appPermissions += "," + JSON.stringify(permission);
    }
  }

  this.directory( '.', '.' );

  this.template( 'app/index.html', path.join( 'app', 'index.html' ), data );
  this.template( 'app/manifest.json', path.join( 'app', 'manifest.json' ), data );
  this.template( 'app/_locales/en/messages.json', path.join( 'app', '_locales', 'en' , 'messages.json' ), data );
};<|MERGE_RESOLUTION|>--- conflicted
+++ resolved
@@ -115,14 +115,10 @@
     this.appPermissions.unlimitedStorage = (/y/i).test(props.unlimitedStoragePermission);
     this.appPermissions.usb = (/y/i).test(props.usbPermission);
     this.appPermissions.bluetooth = (/y/i).test(props.bluetoothPermission);
-<<<<<<< HEAD
     this.appPermissions.browserTag = (/y/i).test(props.browserTagPermission);
     this.appPermissions.audioCapture = (/y/i).test(props.audioCapturePermission);
     this.appPermissions.videoCapture = (/y/i).test(props.videoCapturePermission);
     
-=======
-
->>>>>>> 06574352
     var connections = [];
     if((/y/i).test(props.udpbindPermission)) connections.push("udp-bind::8899");
     if((/y/i).test(props.udpsendPermission)) connections.push("udp-send-to::8899");
