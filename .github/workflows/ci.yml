name: NPM Test

on:
  push:
    branches-ignore:
      - 'dependabot/**'
  pull_request:
    branches:
      - '*'

jobs:
  build:

    runs-on: ${{ matrix.os }}

    strategy:
      fail-fast: false
      matrix:
        os: [ubuntu-latest, windows-latest, macos-latest]
        node-version: [12.x, 14.x]

    steps:
    - uses: actions/checkout@v2
<<<<<<< HEAD
    - uses: actions/setup-node@v2.1.0
=======
    - uses: actions/setup-node@v2.1.4
>>>>>>> d621dd20
      with:
        node-version: ${{ matrix.node-version }}
    - run: npm ci
    - run: npm test<|MERGE_RESOLUTION|>--- conflicted
+++ resolved
@@ -21,11 +21,7 @@
 
     steps:
     - uses: actions/checkout@v2
-<<<<<<< HEAD
-    - uses: actions/setup-node@v2.1.0
-=======
     - uses: actions/setup-node@v2.1.4
->>>>>>> d621dd20
       with:
         node-version: ${{ matrix.node-version }}
     - run: npm ci
