{
  "name": "yeoman-generator",
<<<<<<< HEAD
  "version": "5.0.0-beta0",
=======
  "version": "4.13.0",
>>>>>>> d621dd20
  "description": "Rails-inspired generator system that provides scaffolding for your apps",
  "homepage": "http://yeoman.io",
  "author": "Yeoman",
  "files": [
    "lib"
  ],
  "main": "lib",
  "keywords": [
    "development",
    "dev",
    "build",
    "tool",
    "cli",
    "scaffold",
    "scaffolding",
    "generate",
    "generator",
    "yeoman",
    "app"
  ],
  "devDependencies": {
    "coveralls": "^3.0.3",
    "inquirer": "^7.3.2",
    "jsdoc": "^3.6.3",
    "mem-fs": "^1.2.0",
    "mocha": "^8.0.1",
    "mockery": "^2.1.0",
    "nock": "^13.0.2",
    "nyc": "^15.0.0",
    "prettier": "^2.0.5",
    "proxyquire": "^2.1.0",
    "rimraf": "^3.0.2",
    "sinon": "^9.0.2",
    "through2": "^4.0.2",
    "yeoman-assert": "^3.1.1",
    "yeoman-environment": "github:mshima/environment#v3",
    "yeoman-test": "github:yeoman/yeoman-test#v3"
  },
  "license": "BSD-2-Clause",
  "repository": "yeoman/generator",
  "engines": {
    "node": ">=12.10.0"
  },
  "scripts": {
    "pretest": "xo",
    "test": "nyc mocha",
    "doc": "jsdoc -c jsdoc.json -d ../yeoman-generator-doc",
    "doc:prettier": "prettier ../yeoman-generator-doc --write --ignore-path .prettierignore-doc",
    "coverage": "nyc report --reporter=text-lcov | coveralls"
  },
  "dependencies": {
    "chalk": "^4.1.0",
    "cross-spawn": "^7.0.3",
    "dargs": "^7.0.0",
    "debug": "^4.1.1",
    "github-username": "^5.0.1",
    "lodash": "^4.17.11",
    "minimist": "^1.2.5",
    "read-pkg-up": "^5.0.0",
    "run-async": "^2.0.0",
    "semver": "^7.2.1",
    "shelljs": "^0.8.4",
    "text-table": "^0.2.0",
    "xo": "^0.32.1"
  }
}<|MERGE_RESOLUTION|>--- conflicted
+++ resolved
@@ -1,10 +1,6 @@
 {
   "name": "yeoman-generator",
-<<<<<<< HEAD
   "version": "5.0.0-beta0",
-=======
-  "version": "4.13.0",
->>>>>>> d621dd20
   "description": "Rails-inspired generator system that provides scaffolding for your apps",
   "homepage": "http://yeoman.io",
   "author": "Yeoman",
